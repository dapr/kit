/*
Copyright 2021 The Dapr Authors
Licensed under the Apache License, Version 2.0 (the "License");
you may not use this file except in compliance with the License.
You may obtain a copy of the License at
    http://www.apache.org/licenses/LICENSE-2.0
Unless required by applicable law or agreed to in writing, software
distributed under the License is distributed on an "AS IS" BASIS,
WITHOUT WARRANTIES OR CONDITIONS OF ANY KIND, either express or implied.
See the License for the specific language governing permissions and
limitations under the License.
*/

package logger

import (
<<<<<<< HEAD
	"context"
=======
	"io"
>>>>>>> ca65758d
	"strings"
	"sync"
)

const (
	// LogTypeLog is normal log type.
	LogTypeLog = "log"
	// LogTypeRequest is Request log type.
	LogTypeRequest = "request"

	// Field names that defines Dapr log schema.
	logFieldTimeStamp = "time"
	logFieldLevel     = "level"
	logFieldType      = "type"
	logFieldScope     = "scope"
	logFieldMessage   = "msg"
	logFieldInstance  = "instance"
	logFieldDaprVer   = "ver"
	logFieldAppID     = "app_id"
	logFieldTraceID   = "id"
)

// LogLevel is Dapr Logger Level type.
type LogLevel string

const (
	// DebugLevel has verbose message.
	DebugLevel LogLevel = "debug"
	// InfoLevel is default log level.
	InfoLevel LogLevel = "info"
	// WarnLevel is for logging messages about possible issues.
	WarnLevel LogLevel = "warn"
	// ErrorLevel is for logging errors.
	ErrorLevel LogLevel = "error"
	// FatalLevel is for logging fatal messages. The system shuts down after logging the message.
	FatalLevel LogLevel = "fatal"

	// UndefinedLevel is for undefined log level.
	UndefinedLevel LogLevel = "undefined"
)

// globalLoggers is the collection of Dapr Logger that is shared globally.
// TODO: User will disable or enable logger on demand.
var (
	globalLoggers     = map[string]Logger{}
	globalLoggersLock = sync.RWMutex{}
)

// Logger includes the logging api sets.
type Logger interface {
	// EnableJSONOutput enables JSON formatted output log
	EnableJSONOutput(enabled bool)

	// SetAppID sets dapr_id field in the log. Default value is empty string
	SetAppID(id string)
	// SetOutputLevel sets log output level
	SetOutputLevel(outputLevel LogLevel)
<<<<<<< HEAD
	// SetTraceEnabled sets trace enabled.
	SetTraceEnabled(enabled bool)
=======
	// SetOutput sets the destination for the logs
	SetOutput(dst io.Writer)
>>>>>>> ca65758d

	// WithLogType specify the log_type field in log. Default value is LogTypeLog
	WithLogType(logType string) Logger

	// WithFields returns a logger with the added structured fields.
	WithFields(fields map[string]any) Logger

	// Info logs a message at level Info.
	Info(args ...interface{})
	// Infof logs a message at level Info.
	Infof(format string, args ...interface{})
	// InfoWithContext logs a message and context (traceid...) at level Info.
	InfoWithContext(ctx context.Context, args ...interface{})
	// InfoWithContextf logs a message and context (traceid...) at level Info.
	InfoWithContextf(ctx context.Context, format string, args ...interface{})

	// Debug logs a message at level Debug.
	Debug(args ...interface{})
	// Debugf logs a message at level Debug.
	Debugf(format string, args ...interface{})
	// DebugWithContext logs a message and context (traceid...) at level Debug.
	DebugWithContext(ctx context.Context, args ...interface{})
	// DebugWithContextf logs a message and context (traceid...) at level Debug.
	DebugWithContextf(ctx context.Context, format string, args ...interface{})

	// Warn logs a message at level Warn.
	Warn(args ...interface{})
	// Warnf logs a message at level Warn.
	Warnf(format string, args ...interface{})
	// WarnWithContext logs a message and context (tarceid...) at level Warn.
	WarnWithContext(ctx context.Context, args ...interface{})
	// WarnWithContextf logs a message and context (tarceid...) at level Warn.
	WarnWithContextf(ctx context.Context, format string, args ...interface{})

	// Error logs a message at level Error.
	Error(args ...interface{})
	// Errorf logs a message at level Error.
	Errorf(format string, args ...interface{})
	// ErrorWithContext logs a message and context (traceid...) at level Error.
	ErrorWithContext(ctx context.Context, args ...interface{})
	// ErrorWithContextf logs a message and context (traceid...) at level Error.
	ErrorWithContextf(ctx context.Context, format string, args ...interface{})

	// Fatal logs a message at level Fatal then the process will exit with status set to 1.
	Fatal(args ...interface{})
	// Fatalf logs a message at level Fatal then the process will exit with status set to 1.
	Fatalf(format string, args ...interface{})
	// FatalWithContext logs a message and context (traceid...) at level Fatal then the process will exit with status set to 1.
	FatalWithContext(ctx context.Context, args ...interface{})
	// FatalWithContextf logs a message and context (traceid...) at level Fatal then the process will exit with status set to 1.
	FatalWithContextf(ctx context.Context, format string, args ...interface{})
}

// toLogLevel converts to LogLevel.
func toLogLevel(level string) LogLevel {
	switch strings.ToLower(level) {
	case "debug":
		return DebugLevel
	case "info":
		return InfoLevel
	case "warn":
		return WarnLevel
	case "error":
		return ErrorLevel
	case "fatal":
		return FatalLevel
	}

	// unsupported log level by Dapr
	return UndefinedLevel
}

// NewLogger creates new Logger instance.
func NewLogger(name string) Logger {
	globalLoggersLock.Lock()
	defer globalLoggersLock.Unlock()

	logger, ok := globalLoggers[name]
	if !ok {
		logger = newDaprLogger(name)
		globalLoggers[name] = logger
	}

	return logger
}

func getLoggers() map[string]Logger {
	globalLoggersLock.RLock()
	defer globalLoggersLock.RUnlock()

	l := map[string]Logger{}
	for k, v := range globalLoggers {
		l[k] = v
	}

	return l
}<|MERGE_RESOLUTION|>--- conflicted
+++ resolved
@@ -14,11 +14,8 @@
 package logger
 
 import (
-<<<<<<< HEAD
 	"context"
-=======
 	"io"
->>>>>>> ca65758d
 	"strings"
 	"sync"
 )
@@ -76,13 +73,10 @@
 	SetAppID(id string)
 	// SetOutputLevel sets log output level
 	SetOutputLevel(outputLevel LogLevel)
-<<<<<<< HEAD
 	// SetTraceEnabled sets trace enabled.
 	SetTraceEnabled(enabled bool)
-=======
 	// SetOutput sets the destination for the logs
 	SetOutput(dst io.Writer)
->>>>>>> ca65758d
 
 	// WithLogType specify the log_type field in log. Default value is LogTypeLog
 	WithLogType(logType string) Logger
